--- conflicted
+++ resolved
@@ -139,14 +139,9 @@
 [profile.dev]
 panic = "abort"
 
-<<<<<<< HEAD
 [profile.release]
 panic = "abort"
 codegen-units = 1
-=======
-[dev-dependencies]
-automod = "1.0.14"
 
 [lints]
-workspace = true
->>>>>>> 82cf9a62
+workspace = true