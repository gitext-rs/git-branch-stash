[workspace]
members = [
    "crates/*",
]
resolver = "2"

[workspace.package]
repository = "REPOSITORY"
license = "MIT OR Apache-2.0"
repository = "https://github.com/gitext-rs/git-branch-stash.git"
edition = "2021"
rust-version = "1.76"  # MSRV
include = [
  "build.rs",
  "src/**/*",
  "Cargo.toml",
  "Cargo.lock",
  "LICENSE*",
  "README.md",
  "benches/**/*",
  "examples/**/*"
]

[workspace.lints.rust]
rust_2018_idioms = { level = "warn", priority = -1 }
unreachable_pub = "warn"
unsafe_op_in_unsafe_fn = "warn"
unused_lifetimes = "warn"
unused_macro_rules = "warn"
unused_qualifications = "warn"

[workspace.lints.clippy]
bool_assert_comparison = "allow"
branches_sharing_code = "allow"
checked_conversions = "warn"
collapsible_else_if = "allow"
create_dir = "warn"
dbg_macro = "warn"
debug_assert_with_mut_call = "warn"
doc_markdown = "warn"
empty_enum = "warn"
enum_glob_use = "warn"
expl_impl_clone_on_copy = "warn"
explicit_deref_methods = "warn"
explicit_into_iter_loop = "warn"
fallible_impl_from = "warn"
filter_map_next = "warn"
flat_map_option = "warn"
float_cmp_const = "warn"
fn_params_excessive_bools = "warn"
from_iter_instead_of_collect = "warn"
if_same_then_else = "allow"
implicit_clone = "warn"
imprecise_flops = "warn"
inconsistent_struct_constructor = "warn"
inefficient_to_string = "warn"
infinite_loop = "warn"
invalid_upcast_comparisons = "warn"
large_digit_groups = "warn"
large_stack_arrays = "warn"
large_types_passed_by_value = "warn"
let_and_return = "allow"  # sometimes good to name what you are returning
linkedlist = "warn"
lossy_float_literal = "warn"
macro_use_imports = "warn"
mem_forget = "warn"
mutex_integer = "warn"
needless_continue = "warn"
needless_for_each = "warn"
negative_feature_names = "warn"
path_buf_push_overwrite = "warn"
ptr_as_ptr = "warn"
rc_mutex = "warn"
redundant_feature_names = "warn"
ref_option_ref = "warn"
rest_pat_in_fully_bound_structs = "warn"
same_functions_in_if_condition = "warn"
self_named_module_files = "warn"
semicolon_if_nothing_returned = "warn"
str_to_string = "warn"
string_add = "warn"
string_add_assign = "warn"
string_lit_as_bytes = "warn"
string_to_string = "warn"
todo = "warn"
trait_duplication_in_bounds = "warn"
verbose_file_reads = "warn"
wildcard_imports = "warn"
zero_sized_map_values = "warn"

[package]
<<<<<<< HEAD
name = "git-branch-stash-cli"
description = "Manage snapshots of your working directory"
version = "0.11.1"
documentation = "https://github.com/gitext-rs/git-branch-stash.git"
readme = "README.md"
categories = ["command-line-interface", "development-tools"]
keywords = ["git", "cli"]
=======
name = "PROJECT"
version = "0.0.1"
description = "DESCRIPTION"
categories = []
keywords = []
repository.workspace = true
>>>>>>> 87d9ae55
license.workspace = true
repository.workspace = true
edition.workspace = true
rust-version.workspace = true
include.workspace = true

[package.metadata.release]
pre-release-replacements = [
  {file="CHANGELOG.md", search="Unreleased", replace="{{version}}", min=1},
  {file="CHANGELOG.md", search="\\.\\.\\.HEAD", replace="...{{tag_name}}", exactly=1},
  {file="CHANGELOG.md", search="ReleaseDate", replace="{{date}}", min=1},
  {file="CHANGELOG.md", search="<!-- next-header -->", replace="<!-- next-header -->\n## [Unreleased] - ReleaseDate\n", exactly=1},
  {file="CHANGELOG.md", search="<!-- next-url -->", replace="<!-- next-url -->\n[Unreleased]: https://github.com/gitext-rs/git-branch-stash/compare/{{tag_name}}...HEAD", exactly=1},
]

[[bin]]
name = "git-branch-stash"
path = "src/main.rs"
doc = false

[dependencies]
clap = { version = "4.5.4", features = ["derive"] }
clap-verbosity-flag = "2.2.0"
env_logger = { version = "0.11.3", default-features = false, features = ["auto-color"] }
log = "0.4.21"
proc-exit = "2.0.1"
eyre = "0.6.12"
human-panic = "2.0.0"
concolor = "0.1.1"
concolor-clap = { version = "0.1.0", features = ["api"] }
anstream = "0.6.13"
anstyle = "1.0.6"

git-branch-stash = { version = "0.10.0", path = "crates/git-branch-stash" }
git2 = { version = ">=0.16, <=0.19", default-features = false, features = ["vendored-libgit2"] }
serde_json = "1.0.116"
itertools = "0.13.0"

[profile.dev]
panic = "abort"

[profile.release]
panic = "abort"
codegen-units = 1

[lints]
workspace = true<|MERGE_RESOLUTION|>--- conflicted
+++ resolved
@@ -5,7 +5,6 @@
 resolver = "2"
 
 [workspace.package]
-repository = "REPOSITORY"
 license = "MIT OR Apache-2.0"
 repository = "https://github.com/gitext-rs/git-branch-stash.git"
 edition = "2021"
@@ -89,7 +88,6 @@
 zero_sized_map_values = "warn"
 
 [package]
-<<<<<<< HEAD
 name = "git-branch-stash-cli"
 description = "Manage snapshots of your working directory"
 version = "0.11.1"
@@ -97,14 +95,6 @@
 readme = "README.md"
 categories = ["command-line-interface", "development-tools"]
 keywords = ["git", "cli"]
-=======
-name = "PROJECT"
-version = "0.0.1"
-description = "DESCRIPTION"
-categories = []
-keywords = []
-repository.workspace = true
->>>>>>> 87d9ae55
 license.workspace = true
 repository.workspace = true
 edition.workspace = true
