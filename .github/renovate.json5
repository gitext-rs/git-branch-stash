--- conflicted
+++ resolved
@@ -35,11 +35,6 @@
       matchPackageNames: [
         'STABLE',
       ],
-<<<<<<< HEAD
-      minimumReleaseAge: '126 days',  // 3 releases * 6 weeks per release * 7 days per week
-      internalChecksFilter: 'strict',
-=======
->>>>>>> 82cf9a62
       extractVersion: '^(?<version>\\d+\\.\\d+)',  // Drop the patch version
       schedule: [
         '* * * * *',
@@ -53,41 +48,6 @@
       matchManagers: [
         'cargo',
       ],
-<<<<<<< HEAD
-=======
-      matchDepTypes: [
-        'build-dependencies',
-        'dependencies',
-      ],
-      matchCurrentVersion: '>=0.1.0',
-      matchUpdateTypes: [
-        'patch',
-      ],
-      enabled: false,
-    },
-    {
-      matchManagers: [
-        'cargo',
-      ],
-      matchDepTypes: [
-        'build-dependencies',
-        'dependencies',
-      ],
-      matchCurrentVersion: '>=1.0.0',
-      matchUpdateTypes: [
-        'minor',
-        'patch',
-      ],
-      enabled: false,
-    },
-    {
-      matchManagers: [
-        'cargo',
-      ],
-      matchDepTypes: [
-        'dev-dependencies',
-      ],
->>>>>>> 82cf9a62
       matchCurrentVersion: '>=0.1.0',
       matchUpdateTypes: [
         'patch',
